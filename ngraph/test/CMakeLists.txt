# Copyright (C) 2018-2021 Intel Corporation
# SPDX-License-Identifier: Apache-2.0
#

add_definitions("-DSERIALIZED_ZOO=\"${CMAKE_CURRENT_SOURCE_DIR}/models\"")
set(NGRAPH_ONNX_NAMESPACE ngraph_onnx)

add_subdirectory(runtime)

if(NOT NGRAPH_UNIT_TEST_ENABLE)
    message(STATUS "unit tests disabled")
    return()
endif()

message(STATUS "unit tests enabled")

if(LINUX)
    set(CMAKE_BUILD_WITH_INSTALL_RPATH FALSE)
endif()

set(SRC
    aligned_buffer.cpp
    all_close_f.cpp
    bfloat16.cpp
    build_graph.cpp
    builder_autobroadcast.cpp
    check.cpp
    conditional_compilation/ngraph_cc_collect.cpp
    conditional_compilation/ngraph_cc_off.cpp
    conditional_compilation/ngraph_cc_on.cpp
    constant.cpp
    constant_folding.cpp
    control_dependencies.cpp
    convert_u1_to_string.cpp
    coordinate.cpp
    coordinate_range.cpp
    copy.cpp
    element_type.cpp
    eval.cpp
    file_util.cpp
    float16.cpp
    graph_rewrite.cpp
    includes.cpp
    input_output_assign.cpp
    int4.cpp
    intervals.cpp
    main.cpp
    matcher_pass.cpp
    misc.cpp
    node_input_output.cpp
    op.cpp
    op_eval/binary_convolution.cpp
    op_eval/bucketize.cpp
    op_eval/clamp.cpp
    op_eval/einsum.cpp
    op_eval/floor_mod.cpp
    op_eval/gelu.cpp
    op_eval/hsigmoid.cpp
    op_eval/hswish.cpp
    op_eval/interpolate.cpp
    op_eval/matmul.cpp
    op_eval/memory.cpp
    op_eval/mish.cpp
    op_eval/non_zero.cpp
    op_eval/reduce_max.cpp
    op_eval/reduce_min.cpp
    op_eval/reduce_prod.cpp
    op_eval/reduce_sum.cpp
    op_eval/roi_align.cpp
    op_eval/roi_pooling.cpp
    op_eval/round.cpp
    op_eval/softplus.cpp
    op_eval/split.cpp
    op_eval/swish.cpp
    op_eval/strided_slice.cpp
    op_eval/transpose.cpp
    op_eval/variadic_split.cpp
    opset1.cpp
    partial_shape.cpp
    pass_config.cpp
    pass_manager.cpp
    pattern.cpp
    provenance.cpp
    replace_node.cpp
    reshape_opt_kernel.cpp
    shape.cpp
    span.cpp
    specialize_function.cpp
    tensor.cpp
    type_prop/abs.cpp
    type_prop/acos.cpp
    type_prop/adaptive_avg_pool.cpp
    type_prop/adaptive_max_pool.cpp
    type_prop/asin.cpp
    type_prop/asinh.cpp
    type_prop/assign.cpp
    type_prop/atan.cpp
    type_prop/avg_pool.cpp
    type_prop/batch_norm.cpp
    type_prop/batch_to_space.cpp
    type_prop/binary_convolution.cpp
    type_prop/binary_elementwise.cpp
    type_prop/broadcast.cpp
    type_prop/bucketize.cpp
    type_prop/ceiling.cpp
    type_prop/clamp.cpp
    type_prop/concat.cpp
    type_prop/constant.cpp
    type_prop/convert.cpp
    type_prop/convolution.cpp
    type_prop/convolution_backprop_data.cpp
    type_prop/cos.cpp
    type_prop/cosh.cpp
    type_prop/ctc_greedy_decoder.cpp
    type_prop/ctc_greedy_decoder_seq_len.cpp
    type_prop/ctc_loss.cpp
    type_prop/deformable_convolution.cpp
    type_prop/deformable_convolution_opset8.cpp
    type_prop/deformable_psroi_pooling.cpp
    type_prop/detection_output.cpp
    type_prop/depth_to_space.cpp
    type_prop/dft.cpp
    type_prop/dyn_reshape.cpp
    type_prop/einsum.cpp
    type_prop/exp.cpp
    type_prop/experimental_detectron_generate_proposals.cpp
    type_prop/experimental_detectron_roi_feature_extractor.cpp
    type_prop/experimental_detectron_topkrois.cpp
    type_prop/strided_slice.cpp
    type_prop/elu.cpp
    type_prop/embeddingbag_offsetssum.cpp
    type_prop/experimental_detectron_detection_output.cpp
    type_prop/experimental_detectron_prior_grid_generator.cpp
    type_prop/extractimagepatches.cpp
    type_prop/embeddingbag_packedsum.cpp
    type_prop/embedding_segments_sum.cpp
    type_prop/fake_quantize.cpp
    type_prop/floor.cpp
    type_prop/floor_mod.cpp
    type_prop/gather.cpp
    type_prop/gather_elements.cpp
    type_prop/gather_nd.cpp
    type_prop/gather_tree.cpp
    type_prop/grn.cpp
    type_prop/group_convolution.cpp
    type_prop/group_convolution_backprop_data.cpp
    type_prop/gru_cell.cpp
    type_prop/gru_sequence.cpp
    type_prop/hard_sigmoid.cpp
    type_prop/hsigmoid.cpp
    type_prop/hswish.cpp
    type_prop/idft.cpp
    type_prop/interpolate.cpp
    type_prop/lrn.cpp
    type_prop/lstm_cell.cpp
    type_prop/lstm_sequence.cpp
    type_prop/loop.cpp
    type_prop/matmul.cpp
    type_prop/matrix_nms.cpp    
    type_prop/maximum.cpp
    type_prop/max_pool.cpp
    type_prop/minimum.cpp
    type_prop/mish.cpp
    type_prop/mod.cpp
    type_prop/multiclass_nms.cpp
    type_prop/mvn.cpp
    type_prop/negative.cpp
    type_prop/non_max_suppression.cpp
    type_prop/non_zero.cpp
    type_prop/normalize_l2.cpp
    type_prop/one_hot.cpp
    type_prop/pad.cpp
    type_prop/parameter.cpp
    type_prop/power.cpp
    type_prop/prelu.cpp
    type_prop/prior_box.cpp
    type_prop/proposal.cpp
    type_prop/psroi_pooling.cpp
    type_prop/range.cpp
    type_prop/read_value.cpp
    type_prop/reduce_l1.cpp
    type_prop/reduce_l2.cpp
    type_prop/reduce_logical_and.cpp
    type_prop/reduce_logical_or.cpp
    type_prop/reduce_max.cpp
    type_prop/reduce_mean.cpp
    type_prop/reduce_min.cpp
    type_prop/reduce_prod.cpp
    type_prop/reduce_sum.cpp
    type_prop/reorg_yolo.cpp
    type_prop/reshape.cpp
    type_prop/result.cpp
    type_prop/reverse.cpp
    type_prop/reverse_sequence.cpp
    type_prop/roi_align.cpp
    type_prop/roi_pooling.cpp
    type_prop/roll.cpp
    type_prop/round.cpp
    type_prop/rnn_cell.cpp
    type_prop/rnn_sequence.cpp
    type_prop/round.cpp
    type_prop/scatter_elements_update.cpp
    type_prop/scatter_nd_update.cpp
    type_prop/scatter_update.cpp
    type_prop/select.cpp
    type_prop/selu.cpp
    type_prop/shape_of.cpp
    type_prop/shuffle_channels.cpp
    type_prop/sign.cpp
    type_prop/sin.cpp
    type_prop/sinh.cpp
    type_prop/softmax.cpp
    type_prop/softplus.cpp
    type_prop/space_to_batch.cpp
    type_prop/space_to_depth.cpp
    type_prop/split.cpp
    type_prop/sqrt.cpp
    type_prop/squared_difference.cpp
    type_prop/squeeze.cpp
    type_prop/swish.cpp
    type_prop/ti.cpp
    type_prop/tile.cpp
    type_prop/top_k.cpp
    type_prop/transpose.cpp
    type_prop/unary_elementwise.cpp
    type_prop/unsqueeze.cpp
    type_prop/variadic_split.cpp
    type_prop_layers.cpp
    visitors/partial_shape.cpp
    visitors/user_op.cpp
    visitors/value_map.cpp
    visitors/op/adaptive_avg_pool.cpp
    visitors/op/adaptive_max_pool.cpp
    visitors/op/asinh.cpp
    visitors/op/atan.cpp
    visitors/op/batch_norm.cpp
    visitors/op/batch_to_space.cpp
    visitors/op/broadcast.cpp
    visitors/op/bucketize.cpp
    visitors/op/ceiling.cpp
    visitors/op/constant.cpp
    visitors/op/convert.cpp
    visitors/op/convolution_backprop.cpp
    visitors/op/cos.cpp
    visitors/op/cosh.cpp
    visitors/op/cum_sum.cpp
    visitors/op/deformable_convolution.cpp
    visitors/op/deformable_psroi_pooling.cpp
    visitors/op/depth_to_space.cpp
    visitors/op/detection_output.cpp
    visitors/op/einsum.cpp
    visitors/op/elu.cpp
    visitors/op/extractimagepatches.cpp
    visitors/op/fake_quantize.cpp
    visitors/op/floor.cpp
    visitors/op/gather.cpp
    visitors/op/gelu.cpp
    visitors/op/grn.cpp
    visitors/op/group_conv.cpp
    visitors/op/interpolate.cpp
    visitors/op/log.cpp
    visitors/op/logical_xor.cpp
    visitors/op/lrn.cpp
    visitors/op/lstm_cell.cpp
    visitors/op/lstm_sequence.cpp
    visitors/op/matmul.cpp
    visitors/op/matrix_nms.cpp
    visitors/op/max_pool.cpp
    visitors/op/mish.cpp
    visitors/op/mod.cpp
    visitors/op/multiclass_nms.cpp
    visitors/op/mvn.cpp
    visitors/op/negative.cpp
    visitors/op/non_max_suppression.cpp
    visitors/op/non_zero.cpp
    visitors/op/normalize_l2.cpp
    visitors/op/one_hot.cpp
    visitors/op/pad.cpp
    visitors/op/parameter.cpp
    visitors/op/prior_box.cpp
    visitors/op/proposal.cpp
    visitors/op/psroi_pooling.cpp
    visitors/op/reduce_l1.cpp
    visitors/op/reduce_l2.cpp
    visitors/op/reduce_logical_and.cpp
    visitors/op/reduce_logical_or.cpp
    visitors/op/reduce_max.cpp
    visitors/op/reduce_mean.cpp
    visitors/op/reduce_min.cpp
    visitors/op/reduce_prod.cpp
    visitors/op/reduce_sum.cpp
    visitors/op/region_yolo.cpp
    visitors/op/reorg_yolo.cpp
    visitors/op/reshape.cpp
    visitors/op/result.cpp
    visitors/op/reverse.cpp
    visitors/op/reverse_sequence.cpp
    visitors/op/rnn_cell.cpp
    visitors/op/roi_pooling.cpp
    visitors/op/round.cpp
    visitors/op/space_to_depth.cpp
    visitors/op/selu.cpp
    visitors/op/shuffle_channels.cpp
<<<<<<< HEAD
    visitors/op/sign.cpp
=======
    visitors/op/sinh.cpp
>>>>>>> 98148539
    visitors/op/softmax.cpp
    visitors/op/softplus.cpp
    visitors/op/space_to_batch.cpp
    visitors/op/space_to_depth.cpp
    visitors/op/split.cpp
    visitors/op/squared_difference.cpp
    visitors/op/squeeze.cpp
    visitors/op/sqrt.cpp
    visitors/op/strided_slice.cpp
    visitors/op/swish.cpp
    visitors/op/tanh.cpp
    visitors/op/topk.cpp
    visitors/op/transpose.cpp
    visitors/op/unsqueeze.cpp
    visitors/op/variadic_split.cpp
    uint4.cpp
    util.cpp
)

set_source_files_properties(includes.cpp PROPERTIES COMPILE_DEFINITIONS
    NGRAPH_INCLUDES="${PROJECT_SOURCE_DIR}/src/ngraph")

if (ENABLE_MKL_DNN AND NGRAPH_UNIT_TEST_BACKENDS_ENABLE)
    message(STATUS "NGRAPH_TESTS: IE:CPU enabled")
    set(ACTIVE_BACKEND_LIST ${ACTIVE_BACKEND_LIST} "IE:CPU")
    if (ENABLE_STRICT_DEPENDENCIES)
        # For convinience add a runtime dependency to build along with this target.
        # Warning: Parallel build with -GNinja may not be efficient.
        list(APPEND UNIT_TESTS_DEPENDENCIES MKLDNNPlugin)
    endif()
endif()

if (ENABLE_CLDNN AND NGRAPH_UNIT_TEST_BACKENDS_ENABLE)
    message(STATUS "NGRAPH_TESTS: IE:GPU enabled")
    set(ACTIVE_BACKEND_LIST ${ACTIVE_BACKEND_LIST} "IE:GPU")
    if (ENABLE_STRICT_DEPENDENCIES)
        # For convinience add a runtime dependency to build along with this target.
        # Warning: Parallel build with -GNinja may not be efficient.
        list(APPEND UNIT_TESTS_DEPENDENCIES clDNNPlugin)
    endif()
endif()

if (NGRAPH_UNIT_TEST_BACKENDS_ENABLE)
    list(APPEND SRC
        builder.cpp
        backend_api.cpp)
    set(ACTIVE_BACKEND_LIST ${ACTIVE_BACKEND_LIST} INTERPRETER)
endif()

add_definitions("-DTEST_FILES=\"${CMAKE_CURRENT_SOURCE_DIR}/files\"")
add_subdirectory(util)

# backend specific test files must meet the following requirements:
# 1) The must be named <name>.in.cpp
# 2) They must be in the `test/backend` directory
# 3) Include "util/test_control.hpp" in your cpp file
# 4) add the line `static string s_manifest = "${MANIFEST}";` to your cpp file
# 5) Use the `NGRAPH_TEST` macro in place of `TEST`.
# All such files are configured via cmake which replaces all instances of cmake variables
# such as ${BACKEND_NAME} with their values, such as CPU, GPU, or INTERPRETER.

set(MULTI_TEST_SRC
    backend/abc.in.cpp
    backend/abs.in.cpp
    backend/acos.in.cpp
    backend/acosh.in.cpp
    backend/adaptive_avg_pool.in.cpp
    backend/adaptive_max_pool.in.cpp
    backend/add.in.cpp
    backend/aliased_output.in.cpp
    backend/api.in.cpp
    backend/asin.in.cpp
    backend/asinh.in.cpp
    backend/atan.in.cpp
    backend/atanh.in.cpp
    backend/auto_broadcast.in.cpp
    backend/avg_pool.in.cpp
    backend/batch_norm.in.cpp
    backend/batch_to_space.in.cpp
    backend/broadcast.in.cpp
    backend/bucketize.in.cpp
    backend/builder_reduce_ops_opset1.in.cpp
    backend/ceiling.in.cpp
    backend/comparison.in.cpp
    backend/concat.in.cpp
    backend/constant.in.cpp
    backend/convert.in.cpp
    backend/convert_like.in.cpp
    backend/convolution_backprop.in.cpp
    backend/convolution.in.cpp
    backend/binary_convolution.in.cpp
    backend/clamp.in.cpp
    backend/cos.in.cpp
    backend/cosh.in.cpp
    backend/ctc_greedy_decoder.in.cpp
    backend/ctc_greedy_decoder_seq_len.in.cpp
    backend/cum_sum.in.cpp
    backend/deformable_psroi_pooling.in.cpp
    backend/detection_output.in.cpp
    backend/dft.in.cpp
    backend/divide.in.cpp
    backend/deformable_convolution.in.cpp
    backend/depth_to_space.in.cpp
    backend/dyn_reshape.in.cpp
    backend/experimental_detectron_generate_proposals.in.cpp
    backend/experimental_detectron_topk_rois.in.cpp
    backend/strided_slice.in.cpp
    backend/dynamic.in.cpp
    backend/elu.in.cpp
    backend/erf.in.cpp
    backend/exp.in.cpp
    backend/experimental_detectron_detection_output.in.cpp
    backend/experimental_detectron_prior_grid.in.cpp
    backend/floor.in.cpp
    backend/floor_mod.in.cpp
    backend/function_name.in.cpp
    backend/fused_op.in.cpp
    backend/gather.in.cpp
    backend/gather_elements.in.cpp
    backend/gather_nd.in.cpp
    backend/gelu.in.cpp
    backend/group_convolution.in.cpp
    backend/group_convolution_backprop_data.in.cpp
    backend/hard_sigmoid.in.cpp
    backend/idft.in.cpp
    backend/interpolate.in.cpp
    backend/log.in.cpp
    backend/log_softmax.in.cpp
    backend/logical_and.in.cpp
    backend/logical_not.in.cpp
    backend/logical_or.in.cpp
    backend/logical_xor.in.cpp
    backend/lrn.in.cpp
    backend/matmul.in.cpp
    backend/matrix_nms.in.cpp
    backend/maximum.in.cpp
    backend/max_pool.in.cpp
    backend/minimum.in.cpp
    backend/mish.in.cpp
    backend/mod.in.cpp
    backend/multiclass_nms.in.cpp
    backend/multiple_backends.in.cpp
    backend/multiple_result.in.cpp
    backend/multiply.in.cpp
    backend/mvn.in.cpp
    backend/negative.in.cpp
    backend/node_name.in.cpp
    backend/normalize_l2.in.cpp
    backend/non_max_suppression.in.cpp
    backend/non_zero.in.cpp
    backend/numeric.in.cpp
    backend/one_hot.in.cpp
    backend/pad.in.cpp
    backend/parameter_as_output.in.cpp
    backend/power.in.cpp
    backend/prelu.in.cpp
    backend/prior_box.in.cpp
    backend/proposal.in.cpp
    backend/psroi_pooling.in.cpp
    backend/range.in.cpp
    backend/recurrent_cells.in.cpp
    backend/reduce_l1.in.cpp
    backend/reduce_l2.in.cpp
    backend/reduce_max.in.cpp
    backend/reduce_mean.in.cpp
    backend/reduce_min.in.cpp
    backend/reduce_prod.in.cpp
    backend/reduce_sum.in.cpp
    backend/region_yolo.in.cpp
    backend/relu.in.cpp
    backend/reorg_yolo.in.cpp
    backend/reshape.in.cpp
    backend/result.in.cpp
    backend/reverse_sequence.in.cpp
    backend/reverse.in.cpp
    backend/roi_pooling.in.cpp
    backend/roll.in.cpp
    backend/round.in.cpp
    backend/scatter_nd_update.in.cpp
    backend/space_to_depth.in.cpp
    backend/select.in.cpp
    backend/selu.in.cpp
    backend/shape_of.in.cpp
    backend/shuffle_channels.in.cpp
    backend/sigmoid.in.cpp
    backend/sign.in.cpp
    backend/sin.in.cpp
    backend/sinh.in.cpp
    backend/softmax.in.cpp
    backend/softplus.in.cpp
    backend/space_to_batch.in.cpp
    backend/split.in.cpp
    backend/sqrt.in.cpp
    backend/squared_difference.in.cpp
    backend/squeeze.in.cpp
    backend/subtract.in.cpp
    backend/swish.in.cpp
    backend/tan.in.cpp
    backend/tanh.in.cpp
    backend/tile.in.cpp
    backend/topk.in.cpp
    backend/transpose.in.cpp
    backend/unhandled_op.in.cpp
    backend/unsqueeze.in.cpp
    backend/validate_call.in.cpp
    backend/variadic_split.in.cpp
    backend/zero_sized.in.cpp
)

if (NGRAPH_ONNX_IMPORT_ENABLE AND NOT NGRAPH_USE_PROTOBUF_LITE)
    list(APPEND MULTI_TEST_SRC
            onnx/onnx_import.in.cpp
            onnx/onnx_import_controlflow.in.cpp
            onnx/onnx_import_const_folding.in.cpp
            onnx/onnx_import_convpool.in.cpp
            onnx/onnx_import_dyn_shapes.in.cpp
            onnx/onnx_import_external_data.in.cpp
            onnx/onnx_import_org_openvino.in.cpp
            onnx/onnx_import_provenance.in.cpp
            onnx/onnx_import_reshape.in.cpp
            onnx/onnx_import_rnn.in.cpp
            onnx/onnx_import_quant.in.cpp)
    list(APPEND SRC
            onnx/onnx_import_exceptions.cpp
            onnx/onnx_import_library.cpp
            onnx/onnx_tensor_names.cpp)
endif()

if (NGRAPH_ONNX_EDITOR_ENABLE)
    list(APPEND SRC onnx/onnx_editor.cpp)
    list(APPEND MULTI_TEST_SRC
        onnx/onnx_test_utils.in.cpp
        onnx/onnx_import_with_editor.in.cpp)
endif()

# SOURCE FOR FRONTEND TESTING

file(GLOB FRONTEND_TESTS_SRC ${CMAKE_CURRENT_SOURCE_DIR}/frontend/frontend_manager.cpp)
set(SRC ${FRONTEND_TESTS_SRC} ${SRC})

file(GLOB FRONTEND_SHARED_TESTS_SRC ${CMAKE_CURRENT_SOURCE_DIR}/frontend/shared/src/*.cpp)
file(GLOB FRONTEND_SHARED_TESTS_HDR ${CMAKE_CURRENT_SOURCE_DIR}/frontend/shared/include/*.hpp)
set(SRC ${FRONTEND_SHARED_TESTS_SRC} ${SRC})

# ---- PaddlePaddle FrontEnd testing ------
if (NGRAPH_PDPD_FRONTEND_ENABLE)
    ie_check_pip_package(paddlepaddle WARNING)

    if(paddlepaddle_FOUND)
        file(GLOB FRONTEND_PDPD_TESTS_SRC ${CMAKE_CURRENT_SOURCE_DIR}/frontend/paddlepaddle/*.cpp)
        set(SRC ${FRONTEND_PDPD_TESTS_SRC} ${SRC})
        set(TEST_PDPD_MODELS ${CMAKE_CURRENT_BINARY_DIR}/pdpd_test_models/)
        add_definitions("-DTEST_PDPD_MODELS=\"${TEST_PDPD_MODELS}\"")
    endif()
endif()
# ---- End PaddlePaddle FrontEnd testing ------

add_clang_format_target(unit-test_clang FOR_SOURCES ${SRC} ${MULTI_TEST_SRC} ${FRONTEND_SHARED_TESTS_HDR})

foreach(BACKEND_NAME ${ACTIVE_BACKEND_LIST})
    string(TOLOWER ${BACKEND_NAME} BACKEND_DIR)
    string(REGEX REPLACE "([a-z0-9]+):(.*)" "\\1" BACKEND_DIR ${BACKEND_DIR})
    set(MANIFEST ${CMAKE_CURRENT_SOURCE_DIR}/runtime/${BACKEND_DIR}/unit_test.manifest)

    foreach(TEST_SRC ${MULTI_TEST_SRC})
        string(REPLACE ":" "_" BACKEND_NAME ${BACKEND_NAME})
        string(REPLACE ".in." "_${BACKEND_NAME}." TARGET_NAME ${TEST_SRC})
        configure_file(${TEST_SRC} ${TARGET_NAME})
        set(SRC ${CMAKE_CURRENT_BINARY_DIR}/${TARGET_NAME} ${SRC})
    endforeach()

    message(STATUS "Adding unit test for backend ${BACKEND_NAME}")
endforeach()

add_executable(unit-test ${SRC})

target_include_directories(unit-test PRIVATE ".")
target_include_directories(unit-test PRIVATE ${CMAKE_CURRENT_SOURCE_DIR}/runtime)

add_definitions("-DCURDIR=\"${CMAKE_CURRENT_SOURCE_DIR}\"")
add_definitions("-DJSON_INCLUDES=\"${JSON_INCLUDE_DIR}\"")

if(UNIT_TESTS_DEPENDENCIES)
    add_dependencies(unit-test ${UNIT_TESTS_DEPENDENCIES})
endif()

target_link_libraries(unit-test PRIVATE ngraph_test_util
                                        ngraph::builder
                                        openvino::conditional_compilation)

# Protobuf-lite does not support parsing files from prototxt format
# Since most of the onnx models are stored in this format it have to be disabled
if (NGRAPH_ONNX_IMPORT_ENABLE AND NOT NGRAPH_USE_PROTOBUF_LITE)
    # It's needed by onnx_import_library.cpp and onnx_import_exceptions.cpp tests to include onnx_pb.h.
    # Not linking statically to libprotobuf (linked into libonnx) avoids false-failing onnx_editor tests.
    target_include_directories(unit-test
        SYSTEM PRIVATE
            $<TARGET_PROPERTY:onnx,INTERFACE_INCLUDE_DIRECTORIES>
            $<TARGET_PROPERTY:onnx_proto,INTERFACE_INCLUDE_DIRECTORIES>
            ${Protobuf_INCLUDE_DIRS})
    target_compile_definitions(unit-test
        PRIVATE $<TARGET_PROPERTY:onnx,INTERFACE_COMPILE_DEFINITIONS>)

    get_target_property(ONNX_IMPORTER_SRC_DIR onnx_importer SOURCE_DIR)
    target_include_directories(unit-test PRIVATE ${ONNX_IMPORTER_SRC_DIR}/src)
endif()

if(NOT WIN32)
    target_link_libraries(unit-test PRIVATE pthread)
endif()
target_link_libraries(unit-test PRIVATE ${CMAKE_DL_LIBS})

if (NOT CMAKE_CXX_COMPILER_ID STREQUAL "MSVC")
    target_compile_options(unit-test PRIVATE -Wno-missing-braces)
endif()

if ("${CMAKE_CXX_COMPILER_ID}" MATCHES "^(Apple)?Clang$")
    target_compile_options(unit-test PRIVATE -Wno-undef -Wno-reserved-id-macro)
endif()

# So many type_prop tests these days that we need to set /bigobj flag for MSVC.
# We should probably split up type_prop.cpp.
if (MSVC)
    target_compile_options(unit-test PRIVATE "/bigobj")
endif()

target_link_libraries(unit-test PRIVATE ie_backend)

if (NGRAPH_ONNX_IMPORT_ENABLE)
    target_link_libraries(unit-test PRIVATE onnx_importer)
endif()

if (NGRAPH_ONNX_EDITOR_ENABLE)
    target_link_libraries(unit-test PRIVATE onnx_editor)
endif()

target_link_libraries(unit-test PRIVATE interpreter_backend)

install(TARGETS unit-test
        RUNTIME DESTINATION tests
        COMPONENT tests
        EXCLUDE_FROM_ALL)

############ FRONTEND ############
target_include_directories(unit-test PRIVATE ${FRONTEND_INCLUDE_PATH})
target_link_libraries(unit-test PRIVATE frontend_manager)

add_subdirectory(frontend)
### END FRONTEND ###

#PaddlePaddle - test models generator
if (NGRAPH_PDPD_FRONTEND_ENABLE AND paddlepaddle_FOUND)
    file(GLOB_RECURSE PDPD_GEN_SCRIPTS ${CMAKE_CURRENT_SOURCE_DIR}/files/paddlepaddle/gen_scripts/generate_*.py)
    set(OUT_FILES "")
    foreach(GEN_SCRIPT ${PDPD_GEN_SCRIPTS})
        get_filename_component(FILE_WE ${GEN_SCRIPT} NAME_WE)
        set(OUT_DONE_FILE ${TEST_PDPD_MODELS}/${FILE_WE}_done.txt)
        set(OUT_FILES ${OUT_DONE_FILE} ${OUT_FILES})
        add_custom_command(OUTPUT ${OUT_DONE_FILE}
                COMMAND ${PYTHON_EXECUTABLE}
                        ${CMAKE_CURRENT_SOURCE_DIR}/files/paddlepaddle/gen_wrapper.py
                        ${GEN_SCRIPT}
                        ${TEST_PDPD_MODELS}
                        ${OUT_DONE_FILE}
                DEPENDS ${GEN_SCRIPT} ${CMAKE_CURRENT_SOURCE_DIR}/files/paddlepaddle/gen_wrapper.py
                )
    endforeach()
    add_custom_target(pdpd_test_models DEPENDS ${OUT_FILES})
    add_dependencies(unit-test pdpd_test_models)
    add_dependencies(unit-test paddlepaddle_ngraph_frontend)
endif()<|MERGE_RESOLUTION|>--- conflicted
+++ resolved
@@ -156,7 +156,7 @@
     type_prop/lstm_sequence.cpp
     type_prop/loop.cpp
     type_prop/matmul.cpp
-    type_prop/matrix_nms.cpp    
+    type_prop/matrix_nms.cpp
     type_prop/maximum.cpp
     type_prop/max_pool.cpp
     type_prop/minimum.cpp
@@ -301,11 +301,8 @@
     visitors/op/space_to_depth.cpp
     visitors/op/selu.cpp
     visitors/op/shuffle_channels.cpp
-<<<<<<< HEAD
     visitors/op/sign.cpp
-=======
     visitors/op/sinh.cpp
->>>>>>> 98148539
     visitors/op/softmax.cpp
     visitors/op/softplus.cpp
     visitors/op/space_to_batch.cpp
