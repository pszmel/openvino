--- conflicted
+++ resolved
@@ -221,11 +221,8 @@
     visitors/op/elu.cpp
     visitors/op/extractimagepatches.cpp
     visitors/op/fake_quantize.cpp
-<<<<<<< HEAD
     visitors/op/floor.cpp
-=======
     visitors/op/gather.cpp
->>>>>>> c1b1e2e7
     visitors/op/grn.cpp
     visitors/op/group_conv.cpp
     visitors/op/interpolate.cpp
