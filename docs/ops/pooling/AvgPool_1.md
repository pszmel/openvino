--- conflicted
+++ resolved
@@ -65,15 +65,9 @@
 * *auto_pad*
 
   * **Description**: *auto_pad* how the padding is calculated. Possible values:
-<<<<<<< HEAD
-    * *explicit*: use explicit padding values.
-    * *same_upper (same_lower)*: the input is padded to match the output size. In case of odd padding value an extra padding is added at the end (at the beginning).
-    * *valid*: do not use padding.
-=======
     * *explicit*: use explicit padding values from `pads_begin` and `pads_end`.
     * *same_upper (same_lower)* the input is padded to match the output size. In case of odd padding value an extra padding is added at the end (at the beginning).
     * *valid* - do not use padding.
->>>>>>> a788c02c
   * **Type**: string
   * **Default value**: *explicit*
   * **Required**: *no*
